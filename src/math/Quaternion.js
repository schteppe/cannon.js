--- conflicted
+++ resolved
@@ -60,20 +60,16 @@
 };
 
 /**
-<<<<<<< HEAD
+ * Convert to an Array
+ * @method toArray
+ * @return Array
+ */
+Quaternion.prototype.toArray = function(){
+    return [this.x, this.y, this.z, this.w];
+};
+
+/**
  * Set the quaternion components given an axis and an angle.
-=======
- * @method toArray
- * @memberof CANNON.Quaternion
- * @brief Convert to an Array
- * @return Array
- */
-CANNON.Quaternion.prototype.toArray = function(){
-    return [this.x, this.y, this.z, this.w];
-};
-
-/**
->>>>>>> d243bce4
  * @method setFromAxisAngle
  * @param {Vec3} axis
  * @param {Number} angle in radians
