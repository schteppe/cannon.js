--- conflicted
+++ resolved
@@ -470,210 +470,6 @@
         else             dt = this.default_dt;
     }
 
-<<<<<<< HEAD
-  // 1. Collision detection
-  if(doProfiling) profilingStart = now();
-  var pairs = this.broadphase.collisionPairs(this);
-  var p1 = pairs[0];
-  var p2 = pairs[1];
-  if(doProfiling) profile.broadphase = now() - profilingStart;
-
-  this.collisionMatrixTick();
-
-  // Reset contact solver
-  solver.reset(N);
-
-  // Generate contacts
-  if(doProfiling) profilingStart = now();
-  var oldcontacts = this.contacts;
-  this.contacts = [];
-  this.contactgen.getContacts(p1,p2,
-                              this,
-                              this.contacts,
-                              oldcontacts // To be reused
-                              );
-  if(doProfiling) profile.nearphase = now() - profilingStart;
-
-  // Loop over all collisions
-  if(doProfiling) profilingStart = now();
-  var temp = this.temp;
-  var contacts = this.contacts;
-  var ncontacts = contacts.length;
-  for(var k=0; k<ncontacts; k++){
-
-    // Current contact
-    var c = contacts[k];
-
-    // Get current collision indeces
-    var bi=c.bi, bj=c.bj;
-
-    // Resolve indeces
-    var i = bodies.indexOf(bi), j = bodies.indexOf(bj);
-    
-    // Check last step stats
-    var lastCollisionState = this.collisionMatrixGet(i,j,false);
-
-    // Get collision properties
-    var mu = 0.3, e = 0.2;
-    var cm = this.getContactMaterial(bi.material,bj.material);
-    if(cm){
-      mu = cm.friction;
-      e = cm.restitution;
-    }
-      
-    // g = ( xj + rj - xi - ri ) .dot ( ni )
-    var gvec = temp.gvec;
-    gvec.set(bj.position.x + c.rj.x - bi.position.x - c.ri.x,
-             bj.position.y + c.rj.y - bi.position.y - c.ri.y,
-             bj.position.z + c.rj.z - bi.position.z - c.ri.z);
-    var g = gvec.dot(c.ni); // Gap, negative if penetration
-
-    // Action if penetration
-    if(g<0.0){
-        // Now we know that i and j are in contact. Set collision matrix state
-        this.collisionMatrixSet(i,j,1,true);
-        
-        if(this.collisionMatrixGet(i,j,true)!=this.collisionMatrixGet(i,j,false)){
-            // First contact!
-            bi.dispatchEvent({type:"collide", "with":bj});
-            bj.dispatchEvent({type:"collide", "with":bi});
-            bi.wakeUp();
-            bj.wakeUp();
-            if(this.enableImpulses)
-                this.addCollisionImpulse(c,e,mu);
-        }
-
-          var vi = bi.velocity;
-          var wi = bi.angularVelocity;
-          var vj = bj.velocity;
-          var wj = bj.angularVelocity;
-
-          var n = c.ni;
-          var tangents = [temp.t1, temp.t2];
-          n.tangents(tangents[0],tangents[1]);
-
-          var v_contact_i;
-          if(wi) v_contact_i = vi.vadd(wi.cross(c.ri));
-          else   v_contact_i = vi.copy();
-
-          var v_contact_j;
-          if(wj) v_contact_j = vj.vadd(wj.cross(c.rj));
-          else   v_contact_j = vj.copy();
-
-          var u_rel = v_contact_j.vsub(v_contact_i)
-          var w_rel;
-          
-          if(wj && wi) w_rel = wj.cross(c.rj).vsub(wi.cross(c.ri));
-          else if(wi)  w_rel = wi.cross(c.ri).negate();
-          else if(wj)  w_rel = wj.cross(c.rj);
-
-          var u = (vj.vsub(vi)); // Contact velo
-          var uw;
-          if(wj && wi) uw = (c.rj.cross(wj)).vsub(c.ri.cross(wi));
-          else if(wi)  uw = c.ri.cross(wi).negate();
-          else if(wj)  uw = (c.rj.cross(wj));
-          u.vsub(uw,u);
-
-        // Get mass properties
-        var iMi = bi.invMass;
-        var iMj = bj.invMass;
-        var iIxi = bi.invInertia ? bi.invInertia.x : 0.0;
-        var iIyi = bi.invInertia ? bi.invInertia.y : 0.0;
-        var iIzi = bi.invInertia ? bi.invInertia.z : 0.0;
-        var iIxj = bj.invInertia ? bj.invInertia.x : 0.0;
-        var iIyj = bj.invInertia ? bj.invInertia.y : 0.0;
-        var iIzj = bj.invInertia ? bj.invInertia.z : 0.0;
-
-          // Add contact constraint
-          var rixn = temp.rixn;
-          var rjxn = temp.rjxn;
-          c.ri.cross(n,rixn);
-          c.rj.cross(n,rjxn);
-
-          var un_rel = n.mult(u_rel.dot(n)*0.5);
-          var u_rixn_rel = rixn.unit().mult(w_rel.dot(rixn.unit()));
-          var u_rjxn_rel = rjxn.unit().mult(-w_rel.dot(rjxn.unit()));
-
-          var gn = c.ni.mult(g);
-
-        // Rotational forces
-        var tauxi, tauyi, tauzi;
-        if(bi.tau){
-            tauxi = bi.tau.x;
-            tauyi = bi.tau.y;
-            tauzi = bi.tau.z;
-        } else {
-            tauxi = 0;
-            tauyi = 0;
-            tauzi = 0;
-        }
-        var tauxj, tauyj, tauzj;
-        if(bj.tau){
-            tauxj = bj.tau.x;
-            tauyj = bj.tau.y;
-            tauzj = bj.tau.z;
-        } else {
-            tauxj = 0;
-            tauyj = 0;
-            tauzj = 0;
-        }
-
-        solver
-        .addConstraint( // Non-penetration constraint jacobian
-                   [-n.x,-n.y,-n.z,
-                    -rixn.x,-rixn.y,-rixn.z,
-                    n.x,n.y,n.z,
-                    rjxn.x,rjxn.y,rjxn.z],
-                 
-                   // Inverse mass matrix
-                   [iMi,iMi,iMi,
-                    iIxi,iIyi,iIzi,
-                    iMj,iMj,iMj,
-                    iIxj,iIyj,iIzj],
-                 
-                   // g - constraint violation / gap
-                   [-gn.x,-gn.y,-gn.z,
-                    0,0,0,//-gn.x,-gn.y,-gn.z,
-                    gn.x,gn.y,gn.z,
-                    0,0,0//gn.x,gn.y,gn.z
-                    ],
-
-                   [-un_rel.x,-un_rel.y,-un_rel.z,
-                    0,0,0,//-u_rixn_rel.x,-u_rixn_rel.y,-u_rixn_rel.z,
-                    un_rel.x,un_rel.y,un_rel.z,
-                    0,0,0//u_rjxn_rel.x,u_rjxn_rel.y,u_rjxn_rel.z
-                    ],
-                 
-                   // External force - forces & torques
-                   [bi.force.x,bi.force.y,bi.force.z,
-                    tauxi,tauyi,tauzi,
-                    -bj.force.x,-bj.force.y,-bj.force.z,
-                    -tauxj,-tauyi,-tauzi],
-                   0,
-                   'inf',
-                   i, // These are id's, not indeces...
-                   j);
-
-          // Friction constraints
-          if(mu>0.0){
-            var g = gravity.norm();
-            for(var ti=0; ti<tangents.length; ti++){
-              var t = tangents[ti];
-              var rixt = c.ri.cross(t);
-              var rjxt = c.rj.cross(t);
-
-              var ut_rel = t.mult(u_rel.dot(t));
-              var u_rixt_rel = rixt.unit().mult(u_rel.dot(rixt.unit()));
-              var u_rjxt_rel = rjxt.unit().mult(-u_rel.dot(rjxt.unit()));
-              solver
-                .addConstraint( // Non-penetration constraint jacobian
-                       [-t.x,-t.y,-t.z,
-                        -rixt.x,-rixt.y,-rixt.z,
-                        t.x,t.y,t.z,
-                        rjxt.x,rjxt.y,rjxt.z
-                        ],
-                         
-=======
     // Add gravity to all objects
     var gx = gravity.x,
         gy = gravity.y,
@@ -688,6 +484,7 @@
         }
     }
 
+
     // 1. Collision detection
     if(doProfiling) profilingStart = now();
     var pairs = this.broadphase.collisionPairs(this);
@@ -721,6 +518,7 @@
         // Current contact
         var c = contacts[k];
 
+
         // Get current collision indeces
         var bi=c.bi, bj=c.bj;
 
@@ -747,14 +545,18 @@
 
         // Action if penetration
         if(g<0.0){
+
             // Now we know that i and j are in contact. Set collision matrix state
             this.collisionMatrixSet(i,j,1,true);
-            
+
             if(this.collisionMatrixGet(i,j,true)!=this.collisionMatrixGet(i,j,false)){
+                // First contact!
                 bi.dispatchEvent({type:"collide", "with":bj});
                 bj.dispatchEvent({type:"collide", "with":bi});
                 bi.wakeUp();
                 bj.wakeUp();
+                if(this.enableImpulses)
+                    this.addCollisionImpulse(c,e,mu);
             }
 
             var vi = bi.velocity;
@@ -838,43 +640,15 @@
                         -rixn.x,-rixn.y,-rixn.z,
                         n.x,n.y,n.z,
                         rjxn.x,rjxn.y,rjxn.z],
-                     
->>>>>>> 5057d3a6
+
+
                        // Inverse mass matrix
                        [iMi,iMi,iMi,
                         iIxi,iIyi,iIzi,
                         iMj,iMj,iMj,
                         iIxj,iIyj,iIzj],
-<<<<<<< HEAD
-                         
-                       // g - constraint violation / gap
-                       [0,0,0,
-                        0,0,0,
-                        0,0,0,
-                        0,0,0],
-                         
-                       [-ut_rel.x,-ut_rel.y,-ut_rel.z,
-                        0,0,0,//-u_rixt_rel.x,-u_rixt_rel.y,-u_rixt_rel.z,
-                        ut_rel.x,ut_rel.y,ut_rel.z,
-                        0,0,0//u_rjxt_rel.x,u_rjxt_rel.y,u_rjxt_rel.z
-                        ],
-                         
-                       // External force - forces & torques
-                       [bi.force.x,bi.force.y,bi.force.z,
-                        tauxi,tauyi,tauzi,
-                        bj.force.x,bj.force.y,bj.force.z,
-                        tauxj,tauyj,tauzj],
-                         
-                       -mu*100*(bi.mass+bj.mass),
-                       mu*100*(bi.mass+bj.mass),
-
-                       i, // id, not index
-                       j);
-            }
-          
-      }
-=======
-                     
+
+
                        // g - constraint violation / gap
                        [-gn.x,-gn.y,-gn.z,
                         0,0,0,//-gn.x,-gn.y,-gn.z,
@@ -997,7 +771,6 @@
                 }
             }
         }
->>>>>>> 5057d3a6
     }
     if(doProfiling) profile.solve = now() - profilingStart;
 
